# Copyright 2024 D-Wave
#
# Licensed under the Apache License, Version 2.0 (the "License");
# you may not use this file except in compliance with the License.
# You may obtain a copy of the License at
#
#     http://www.apache.org/licenses/LICENSE-2.0
#
# Unless required by applicable law or agreed to in writing, software
# distributed under the License is distributed on an "AS IS" BASIS,
# WITHOUT WARRANTIES OR CONDITIONS OF ANY KIND, either express or implied.
# See the License for the specific language governing permissions and
# limitations under the License.

"""This file stores input parameters for the app."""

# THEME_COLOR is used for the button, text, and banner and should be dark
# and pass accessibility checks with white: https://webaim.org/resources/contrastchecker/
# THEME_COLOR_SECONDARY can be light or dark and is used for sliders, loading icon, and tabs
THEME_COLOR = "#074C91"  # D-Wave dark blue default #074C91
THEME_COLOR_SECONDARY = "#2A7DE1"  # D-Wave blue default #2A7DE1

THUMBNAIL = "static/dwave_logo.svg"

APP_TITLE = "Advantage2"
MAIN_HEADER = "Advantage2 Performance Comparison"
DESCRIPTION = """\
Choose an Advantage and Advantage2 system to view the highest-yielded intersection graph and run
<<<<<<< HEAD
random spin-glass problems on both to compares the energies."""
=======
random spin glass problems on both to compare energies."""
>>>>>>> db0eea7b

#######################################
# Sliders, buttons and option entries #
#######################################

DEFAULT_ADVANTAGE2 = "Advantage2_system1.1"
DEFAULT_ADVANTAGE = "Advantage_system4.1"

PRECISION_OPTIONS = [2 ** n for n in range(11)]
PRECISION_DEFAULT = 128  # must be included in the list above<|MERGE_RESOLUTION|>--- conflicted
+++ resolved
@@ -26,11 +26,7 @@
 MAIN_HEADER = "Advantage2 Performance Comparison"
 DESCRIPTION = """\
 Choose an Advantage and Advantage2 system to view the highest-yielded intersection graph and run
-<<<<<<< HEAD
-random spin-glass problems on both to compares the energies."""
-=======
-random spin glass problems on both to compare energies."""
->>>>>>> db0eea7b
+random spin-glass problems on both to compare energies."""
 
 #######################################
 # Sliders, buttons and option entries #
